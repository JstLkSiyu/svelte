--- conflicted
+++ resolved
@@ -150,7 +150,6 @@
 
 		if (name === 'group') {
 			// TODO server-render group bindings
-<<<<<<< HEAD
 		} else if (contenteditable && (name === 'text' || name === 'html')) {
 			const snippet = snip(expression)
 			if (name == 'text') {
@@ -159,11 +158,9 @@
 				// Do not escape HTML content
 				node_contents = '${' + snippet + '}'
 			}
-=======
 		} else if (binding.name === 'value' && node.name === 'textarea') {
 			const snippet = snip(expression);
-			textarea_contents='${(' + snippet + ') || ""}';
->>>>>>> 9754f2a8
+			node_contents='${(' + snippet + ') || ""}';
 		} else {
 			const snippet = snip(expression);
 			opening_tag += ' ${(v => v ? ("' + name + '" + (v === true ? "" : "=" + JSON.stringify(v))) : "")(' + snippet + ')}';
