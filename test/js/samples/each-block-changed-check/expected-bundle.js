--- conflicted
+++ resolved
@@ -267,12 +267,11 @@
 			},
 
 			destroy: function() {
-				destroyEach(each_blocks, false, 0);
+				destroyEach(each_blocks);
 			}
 		};
 	}
 
-<<<<<<< HEAD
 	// (1:0) {{#each comments as comment, i}}
 	function create_each_block(state, comments, comment, i, component) {
 		var div, strong, text, text_1, span, text_2_value = comment.author, text_2, text_3, text_4_value = state.elapsed(comment.time, state.time), text_4, text_5, text_6, raw_value = comment.html, raw_before;
@@ -312,17 +311,6 @@
 				appendNode(raw_before, div);
 				raw_before.insertAdjacentHTML("afterend", raw_value);
 			},
-=======
-			detachNode(text);
-			detachNode(p);
-		},
-
-		destroy: function() {
-			destroyEach(each_blocks);
-		}
-	};
-}
->>>>>>> c8f094cf
 
 			update: function(changed, state, comments, comment, i) {
 				if ((changed.comments) && text_2_value !== (text_2_value = comment.author)) {
