--- conflicted
+++ resolved
@@ -1,10 +1,6 @@
 import 'dotenv/config';
-<<<<<<< HEAD
 import polka from 'polka';
-=======
 import sirv from 'sirv';
-import express from 'express';
->>>>>>> 8e1fa575
 import compression from 'compression';
 import session from 'express-session';
 import passport from 'passport';
